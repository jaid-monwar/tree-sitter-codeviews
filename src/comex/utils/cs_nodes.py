scope_only_blocks = [
    "checked_statement",
    "fixed_statement",
    "unsafe_statement",
    "using_statement",
    "local_function_statement",
]
class_declaration_statements = [
    "constructor_declaration",
    "interface_declaration",
    "property_declaration",
    "class_declaration",
<<<<<<< HEAD
=======
    "field_declaration",
    
>>>>>>> 43afbc89
]

inner_node_type = [
    "empty_statement",
    "local_declaration_statement",
    # 'local_variable_declaration'
    # ! used in DFG graphcodebert - Swapped with local_declaration_statement
    # '_declaration',
    "labeled_statement",
    "expression_statement",
    
] + scope_only_blocks
non_control_statements = inner_node_type + class_declaration_statements
loop_control_statements = ["for_each_statement", "while_statement", "for_statement"]
control_statements = loop_control_statements + [
    "do_statement",
    "goto_statement",
    "throw_statement",
    "if_statement",
    "break_statement",
    "continue_statement",
    "return_statement",
    "yield_statement",
    "switch_expression",
    "switch_statement",
    "switch_expression_arm",
    "switch_section",
    "lock_statement",  # 'synchronized_statement',
    "try_statement",
    # 'try_with_resources_statement'
]
statement_holders = [
        "block",
        # "switch_block_statement_group",
        "switch_body",
        "switch_section",
        "declaration_list"
        # "constructor_body",
        # "declaration_list",
        # "module_body",
        # "program"
    ]
# based on handling simmilarity
statement_types = {
    "node_list_type": non_control_statements
    + control_statements
    + ["method_declaration"],
    "scope_only_blocks": scope_only_blocks,
    "outer_node_type": ["for_statement"],
    "inner_node_type": inner_node_type,
    "non_control_statement": non_control_statements,
    "control_statement": control_statements,
    "loop_control_statement": loop_control_statements,
    # 'terminal_inner': ['switch_expression_arm', 'switch_section'],
    "not_implemented": [
        # 'try_with_resources_statement'
    ],
    "statement_holders": statement_holders,
    "definition_types": ["method_declaration", "constructor_declaration", "class_declaration", "field_declaration", "interface_declaration"]
}
# TODO: add method_return_types
<<<<<<< HEAD
=======
method_return_types = ['integral_type', 'void_type', 'type_identifier', 'generic_type', 'scoped_type_identifier', 'floating_point_type', 'boolean_type', 'array_type']

>>>>>>> 43afbc89

def cl(child):
    if child is None:
        # logger.error
        return ""
    else:
        return child.text.decode()


def return_switch_child(node):
    """Searches for a switch descendent in the tree and returns it"""
    if node.type in ["switch_expression", "switch_statement"]:
        return node

    for child in node.children:
        t = return_switch_child(child)
        if t is not None:
            return t

    return None


def return_switch_parent(node, non_control_statement):
    """Searches for a switch expression while going up the tree and returns it"""
    while node.parent is not None:
        if node.parent.type in non_control_statement:
            return node.parent
        node = node.parent

    return None


def return_index_of_first_parent_of_type(node, parent_type):
    while node.parent is not None:
        if node.parent.type == parent_type:
            return node.parent
        node = node.parent
    return None
def get_signature(node):
    signature = []
    formal_parameters = node.child_by_field_name('parameters')
    formal_parameters = list(filter(lambda x: x.type == 'formal_parameter', formal_parameters.children))
    for formal_parameter in formal_parameters:
        for child in formal_parameter.children:
            if child.type != "identifier":
                signature.append(child.text.decode('utf-8'))
    return tuple(signature)

def abstract_method(node):
    method_body = get_child_of_type(node, ["block"])
    while node is not None:
        if node.type == "declaration_list" and node.parent.type == "class_declaration":
            node = node.parent

            modifiers = get_child_of_type(node, ["modifiers"])
            if modifiers is not None and "abstract" in modifiers.text.decode("utf-8") and method_body is None:
                return True
        node = node.parent
    return False
def get_child_of_type(node, type_list):
    out = list(filter(lambda x : x.type in type_list, node.children))
    if len(out) > 0:
        return out[0]
    else: 
        return None
def get_class_name(node, index):
    "Returns the class name when a method declaration or constructor declaration is passed to it"
    type_identifiers = ["type_identifier", "generic_type", "scoped_type_identifier"]
    while node is not None:
        if node.type == "declaration_list" and node.parent.type == "class_declaration":
            node = node.parent
        
            class_index = index[(node.start_point, node.end_point, node.type)]
            class_name = [(list(filter(lambda child: child.type == "identifier", node.children))[0]).text.decode("UTF-8")]
            
            interface_node = get_child_of_type(node, ["super_interfaces"])
            if interface_node is not None:
                class_name.append(get_child_of_type(interface_node, ["type_list"]).text.decode("UTF-8"))

            superclass_node = get_child_of_type(node, ["superclass"])
            if superclass_node is not None:
                class_name.append(get_child_of_type(superclass_node, ["type_identifier"]).text.decode("UTF-8"))

            return class_index, class_name
        
        elif node.type == "declaration_list" and node.parent.type == "object_creation_expression":
            node = node.parent
            class_index = index[(node.start_point, node.end_point, node.type)]
            class_name = [list(filter(lambda child: child.type in type_identifiers, node.children))[0].text.decode("UTF-8")]
            return class_index, class_name
        elif node.type == "interface_body" and node.parent.type == "interface_declaration":
            return None
            node = node.parent
            class_index = index[(node.start_point, node.end_point, node.type)]
            class_name = list(filter(lambda child: child.type == "identifier", node.children))[0]
            return class_index, class_name.text.decode("UTF-8")
        node = node.parent

def get_nodes(root_node=None, node_list={}, graph_node_list=[], index={}, records={}):
    """
    Returns statement level nodes recursively from the concrete syntax tree passed to it. Uses records to maintain required supplementary information.
    noe_list maintains an intermediate representation and graph_node_list returns the final list.
    """
    #  These are within statements so handled separately - logic after assumed statements to be finest granularity
    if (
        "while" in root_node.type
        and root_node.parent is not None
        and root_node.parent.type == "do_statement"
    ):
        while_node = root_node.next_named_sibling
        label = "while(" + while_node.text.decode("UTF-8") + ")"
        type_label = "while"
        node_list[
            (while_node.start_point, while_node.end_point, while_node.type)
        ] = while_node
        graph_node_list.append(
            (
                index[(while_node.start_point, while_node.end_point, while_node.type)],
                while_node.start_point[0],
                label,
                type_label,
            )
        )
    elif root_node.type == "catch_clause":
        node_list[
            (root_node.start_point, root_node.end_point, root_node.type)
        ] = root_node
        catch_parameter = list(
            filter(lambda child: child.type == "catch_declaration", root_node.children)
        )
        label = "catch " + catch_parameter[0].text.decode("UTF-8")
        type_label = "catch"
        graph_node_list.append(
            (
                index[(root_node.start_point, root_node.end_point, root_node.type)],
                root_node.start_point[0],
                label,
                type_label,
            )
        )

    elif root_node.type == "finally_clause":
        node_list[
            (root_node.start_point, root_node.end_point, root_node.type)
        ] = root_node
        label = "finally"
        type_label = "finally"
        graph_node_list.append(
            (
                index[(root_node.start_point, root_node.end_point, root_node.type)],
                root_node.start_point[0],
                label,
                type_label,
            )
        )


    elif root_node.type in statement_types["node_list_type"]:

        if (
            root_node.type in statement_types["inner_node_type"]
            and root_node.parent is not None
            and root_node.parent.type in statement_types["outer_node_type"]
            and root_node.parent.child_by_field_name("body") != root_node
        ):
            pass
            # If it has a parent and the parent is a for loop type and it is an initialization or update statement,
            # omit it
        elif (
            root_node.type in statement_types["inner_node_type"]
            and return_switch_child(root_node) is not None
        ):
            # ? How does this logic work when there are more than 1 switch as a child
            switch_child = return_switch_child(root_node)
            child_index = index[
                (switch_child.start_point, switch_child.end_point, switch_child.type)
            ]
            current_index = index[
                (root_node.start_point, root_node.end_point, root_node.type)
            ]
            records["switch_child_map"][current_index] = child_index

        else:

            node_list[
                (root_node.start_point, root_node.end_point, root_node.type)
            ] = root_node
            # Set default label values for the node and then modify based on node type if required in the following
            # if-else ladder
            label = root_node.text.decode("UTF-8")
            type_label = "expression_statement"
            # print(label, root_node.type)
            if root_node.type in [
                "method_declaration",
                "interface_declaration",
                "constructor_declaration",
                "property_declaration",
            ]:
                # method_name = list(
                #     filter(lambda child: child.type == "identifier", root_node.children)
                # )
                # parameter_list = list(
                #     filter(
                #         lambda child: child.type == "parameter_list", root_node.children
                #     )
                # )
                # label = method_name[-1].text.decode("UTF-8")
                # if parameter_list:
                #     label = label + parameter_list[0].text.decode("UTF-8")
                # type_label = root_node.type
                # # ? make sure records is being updated for the newer updates if required
                # records["method_list"][method_name[-1].text.decode("UTF-8")] = index[
                #     root_node.start_point, root_node.end_point, root_node.type
                # ]
                # graph_node_list.append(
                #     (
                #         index[
                #             (root_node.start_point, root_node.end_point, root_node.type)
                #         ],
                #         method_name[-1].start_point[0],
                #         label,
                #         type_label,
                #     )
                # )
                label = ""
                for child in root_node.children:
                    if child.type != "block" and child.type != "constructor_body":
                        label = label + " " + child.text.decode('utf-8')
                method_name = list(
                    filter(lambda child: child.type == "identifier", root_node.children)
                )
                method_name = method_name[0].text.decode("UTF-8")
                method_index = index[(root_node.start_point, root_node.end_point, root_node.type)]
                type_label = root_node.type
<<<<<<< HEAD
                # ? make sure records is being updated for the newer updates if required
                records["method_list"][method_name[-1].text.decode("UTF-8")] = index[
                    root_node.start_point, root_node.end_point, root_node.type
                ]
                graph_node_list.append(
                    (
                        index[
                            (root_node.start_point, root_node.end_point, root_node.type)
                        ],
                        method_name[-1].start_point[0],
                        label,
                        type_label,
                    )
                )
=======
                try:
                    signature = get_signature(root_node)
                    class_index, class_name_list = get_class_name(root_node, index)
                    if method_name == "Main":
                        print("Main method found")
                        records["main_method"] = method_index
                        records["main_class"] = class_index
                    if abstract_method(root_node) == False:
                        for class_name in class_name_list:
                            if root_node.type == "constructor_declaration":
                                if class_name == method_name:
                                    records["constructor_list"][((class_name,method_name), signature)] = method_index
                                return_type = None
                            else:
                                records["method_list"][((class_name,method_name), signature)] = method_index
                                try:
                                    return_type = list(filter(lambda child: child.type in method_return_types, root_node.children))
                                    return_type = return_type[0].text.decode("UTF-8")
                                except:
                                    raise Exception("No return type found for method, update method_return_types", method_name)
                            
                            records["return_type"][((class_name,method_name), signature)] = return_type

                except Exception as e:
                    print("*******", e)
                    pass
                graph_node_list.append((method_index, root_node.start_point[0],label,type_label))
>>>>>>> 43afbc89
            elif (
                root_node.type == "class_declaration"
                # or root_node.type == "constructor_declaration"
            ):
                modifiers = list(filter(lambda child: child.type != "declaration_list", root_node.children))
                class_name = list(filter(lambda child: child.type == "identifier", root_node.children))[0].text.decode("UTF-8")
                label = ""
                for modifier in modifiers:
                    label = label + modifier.text.decode("UTF-8") + " "
                type_label = root_node.type
                class_index = index[(root_node.start_point, root_node.end_point, root_node.type)]
                records["class_list"][class_name] = class_index

            elif root_node.type == "if_statement":
                condition = root_node.child_by_field_name("condition")
                label = f"if ( {cl(condition)} )"
                type_label = "if"
            elif root_node.type == "unsafe_statement":
                label = ""
                for child in root_node.children:
                    if not any(typ in child.type for typ in ["body", "block"]):
                        if label:
                            label = label + " "
                        label = label + child.text.decode().strip()
                type_label = "unsafe"
            elif root_node.type == "fixed_statement":
                label = ""
                for child in root_node.children:
                    if not any(typ in child.type for typ in ["body", "block"]):
                        if label:
                            label = label + " "
                        label = label + child.text.decode().strip()
                type_label = "fixed"
            elif root_node.type == "checked_statement":
                label = ""
                for child in root_node.children:
                    if not any(typ in child.type for typ in ["body", "block"]):
                        if label:
                            label = label + " "
                        label = label + child.text.decode().strip()
                type_label = "checked"
            elif root_node.type == "empty_statement":
                label = "empty"
                type_label = "empty"
            elif root_node.type == "using_statement":
                # "statement" in root_node.type and root_node.parent.type
                # ? how to handle such nodes?
                #     pass
                node_list[
                    (root_node.start_point, root_node.end_point, root_node.type)
                ] = root_node
                label = ""
                for child in root_node.children:
                    if not any(typ in child.type for typ in ["body", "block"]):
                        if label:
                            label = label + " "
                        label = label + child.text.decode().strip()
                type_label = "using"
                graph_node_list.append(
                    (
                        index[
                            (root_node.start_point, root_node.end_point, root_node.type)
                        ],
                        root_node.start_point[0],
                        label,
                        type_label,
                    )
                )

            elif root_node.type == "for_statement":
                init = root_node.child_by_field_name("initializer")
                condition = root_node.child_by_field_name("condition")
                update = root_node.child_by_field_name("update")
                label = f"for ( {cl(init)} ; {cl(condition)} ; {cl(update)} )"
                type_label = "for"

            elif root_node.type == "for_each_statement":
                l_type = root_node.child_by_field_name("type")
                l_left = root_node.child_by_field_name("left")
                l_right = root_node.child_by_field_name("right")
                label = f"foreach ( {cl(l_type)} {cl(l_left)} in {cl(l_right)} )"
                type_label = "foreach"

            elif root_node.type == "while_statement":
                label = ""
                block_hit = False
                for i, child in enumerate(root_node.children):
                    if not any(typ in child.type for typ in ["body", "block"]):
                        if not block_hit and len(root_node.children) - 1 == i:
                            continue
                        if label:
                            label = label + " "
                        label = label + child.text.decode().strip()
                type_label = "while"

            elif root_node.type == "do_statement":
                label = "do"
                type_label = "do"

            elif root_node.type == "switch_expression":
                parent_statement = return_switch_parent(
                    root_node, statement_types["non_control_statement"]
                )
                if parent_statement is not None:
                    label = parent_statement.text.decode("UTF-8").split("{")[0]
                # else:
                #     condition = list(filter(lambda child: child.type == 'parenthesized_expression', root_node.children))
                #     label = 'switch' + condition[0].text.decode('UTF-8')
                type_label = "switch_expression"

            elif root_node.type == "switch_statement":
                # parent_statement = return_switch_parent(root_node, statement_types['non_control_statement'])
                # if parent_statement is not None:
                #     label = parent_statement.text.decode('UTF-8').split('{')[0]
                # else:
                lvalue = root_node.child_by_field_name("value")
                label = f"switch ( {cl(lvalue)} )"
                type_label = "switch_statement"

            elif root_node.type == "switch_expression_arm":
                label = root_node.text.decode("UTF-8")
                type_label = "case_expression"
            elif root_node.type == "switch_section":
                type_label = "case"
                current_case_index = index[
                    (root_node.start_point, root_node.end_point, root_node.type)
                ]
                records["switch_equivalent_map"][current_case_index] = []
                parent_switch = return_index_of_first_parent_of_type(
                    root_node, "switch_statement"
                )
                parent_switch_index = index[
                    (
                        parent_switch.start_point,
                        parent_switch.end_point,
                        parent_switch.type,
                    )
                ]
                for equivalent_label in root_node.named_children:
                    if "label" in equivalent_label.type:
                        label = equivalent_label.text.decode("UTF-8").rsplit(":", 1)[0].strip()
                        label_index = index[
                            (
                                equivalent_label.start_point,
                                equivalent_label.end_point,
                                equivalent_label.type,
                            )
                        ]
                        if parent_switch_index not in records["label_switch_map"]:
                            records["label_switch_map"][parent_switch_index] = {}
                        records["label_switch_map"][parent_switch_index][
                            label
                        ] = label_index
                        records["switch_equivalent_map"][current_case_index].append(
                            label_index
                        )
                        graph_node_list.append(
                            (
                                label_index,
                                equivalent_label.start_point[0],
                                label,
                                type_label,
                            )
                        )

            elif root_node.type == "try_statement":
                # or root_node.type == 'try_with_resources_statement':
                label = "try"
                type_label = "try"

            # elif root_node.type == 'synchronized_statement':
            #     condition = list(filter(lambda child: child.type == 'parenthesized_expression', root_node.children))
            #     label = 'synchronized ' + condition[0].text.decode('UTF-8')
            #     type_label = 'synchronized'
            elif root_node.type == "labeled_statement":
                name = list(
                    filter(lambda child: child.type == "identifier", root_node.children)
                )
                label = name[0].text.decode("UTF-8").strip()
                records["label_statement_map"][label] = index[
                    (root_node.start_point, root_node.end_point, root_node.type)
                ]
                type_label = "label"

            elif root_node.type == "local_function_statement":
                label = ""
                for child in root_node.children:
                    if not any(typ in child.type for typ in ["body", "block"]):
                        if label:
                            label = label + " "
                        label = label + child.text.decode().strip()
                type_label = "local_function"
            elif root_node.type == "local_declaration_statement":
                label = ""
                for child in root_node.children:
                    if not any(typ in child.type for typ in ["body", "block"]):
                        if label:
                            label = label + " "
                        label = label + child.text.decode().strip()
                type_label = "local_declaration"
            elif root_node.type == "lock_statement":
                label = ""
                for child in root_node.children:
                    if not any(typ in child.type for typ in ["body", "block"]):
                        if label:
                            label = label + " "
                        label = label + child.text.decode().strip()
                type_label = "lock"
            # else:
            #     # TODO integrate logger.error
            #     label = ''
            #     for child in root_node.children:
            #         if not any(typ in child.type for typ in ["body", "block"]):
            #             label = label + child.text.decode().strip()
            #     type_label = root_node.type
            if root_node.type not in [
                "method_declaration",
                "constructor_declaration",
                "property_declaration",
                "switch_section",
            ]:
                graph_node_list.append(
                    (
                        index[
                            (root_node.start_point, root_node.end_point, root_node.type)
                        ],
                        root_node.start_point[0],
                        label,
                        type_label,
                    )
                )

    for child in root_node.children:
        # if child.parent.type == "local_declaration_statement":
        #     continue
        root_node, node_list, graph_node_list, records = get_nodes(
            root_node=child,
            node_list=node_list,
            graph_node_list=graph_node_list,
            index=index,
            records=records,
        )

    return root_node, node_list, graph_node_list, records<|MERGE_RESOLUTION|>--- conflicted
+++ resolved
@@ -10,11 +10,8 @@
     "interface_declaration",
     "property_declaration",
     "class_declaration",
-<<<<<<< HEAD
-=======
     "field_declaration",
     
->>>>>>> 43afbc89
 ]
 
 inner_node_type = [
@@ -76,11 +73,8 @@
     "definition_types": ["method_declaration", "constructor_declaration", "class_declaration", "field_declaration", "interface_declaration"]
 }
 # TODO: add method_return_types
-<<<<<<< HEAD
-=======
 method_return_types = ['integral_type', 'void_type', 'type_identifier', 'generic_type', 'scoped_type_identifier', 'floating_point_type', 'boolean_type', 'array_type']
 
->>>>>>> 43afbc89
 
 def cl(child):
     if child is None:
@@ -315,22 +309,6 @@
                 method_name = method_name[0].text.decode("UTF-8")
                 method_index = index[(root_node.start_point, root_node.end_point, root_node.type)]
                 type_label = root_node.type
-<<<<<<< HEAD
-                # ? make sure records is being updated for the newer updates if required
-                records["method_list"][method_name[-1].text.decode("UTF-8")] = index[
-                    root_node.start_point, root_node.end_point, root_node.type
-                ]
-                graph_node_list.append(
-                    (
-                        index[
-                            (root_node.start_point, root_node.end_point, root_node.type)
-                        ],
-                        method_name[-1].start_point[0],
-                        label,
-                        type_label,
-                    )
-                )
-=======
                 try:
                     signature = get_signature(root_node)
                     class_index, class_name_list = get_class_name(root_node, index)
@@ -358,7 +336,6 @@
                     print("*******", e)
                     pass
                 graph_node_list.append((method_index, root_node.start_point[0],label,type_label))
->>>>>>> 43afbc89
             elif (
                 root_node.type == "class_declaration"
                 # or root_node.type == "constructor_declaration"
